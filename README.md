<<<<<<< HEAD
# oLLM Diffusion Toolkit (GreatSarmad fork)

This fork trims oLLM down to the pieces required for **running heavy diffusion checkpoints on small GPUs**.  The focus is on
streaming **SDXL**, **FLUX.1-dev**, and **Qwen Image Edit 2509** with 8–12 GB of VRAM by leaning on sequential CPU offload,
attention slicing, and VAE tiling.  No LLM samples or extra checkpoints are bundled here—the repository stays lightweight and
uses the weights you already have on disk.

## Key features

- Automatic detection of local SDXL single-file weights (`sd_xl_base_1.0.safetensors`) so they are loaded without another
  download.
- Native FLUX.1-dev and Qwen Image Edit adapters that apply the lowest-VRAM presets (sequential offload, tiling, chunking) on
  every run.
- Dedicated demo scripts in `samples/` for each supported checkpoint plus a generic CLI (`samples/run_diffusion.py`) with VRAM
  logging.

## Supported checkpoints

| Adapter ID        | Weight layout expected in `./models`                               | Notes |
| ----------------- | ------------------------------------------------------------------ | ----- |
| `sdxl-base-1.0`   | `sd_xl_base_1.0.safetensors` (single file)                         | Loads via `DiffusionPipeline.from_single_file` |
| `flux-1-dev`      | Diffusers directory (`model_index.json`, `unet/`, `vae/`, …)       | Works with locally extracted Hugging Face dump |
| `qwen-image-edit` | Diffusers directory (downloaded on demand from Hugging Face/CivitAI) | Requires Hugging Face access token for gated repo |

## 1. Install the toolkit

```bash
git clone https://github.com/GreatSarmad/ollm.git
=======
Of course! Here is the content with the conflict markers removed, keeping the parts that appear to be the final versions and integrating the remaining options logically.

<p align="center">
  <picture>
    <source media="(prefers-color-scheme: dark)" srcset="https://ollm.s3.us-east-1.amazonaws.com/files/logo2.png">
    <img alt="vLLM" src="https://ollm.s3.us-east-1.amazonaws.com/files/logo2.png" width=52%>
  </picture>
</p>

<h3 align="center">
LLM Inference for Large-Context Offline Workloads
</h3>

oLLM is a lightweight Python library for large-context LLM inference, built on top of Huggingface Transformers and PyTorch. It enables running models like gpt-oss-20B, qwen3-next-80B or Llama-3.1-8B-Instruct on 100k context using ~$200 consumer GPU with 8GB VRAM. No quantization is used—only fp16/bf16 precision.
With 0.6.0, the same streaming/offload machinery now works for diffusion pipelines: large image or video checkpoints can be executed on 8–12 GB cards via CPU and disk orchestration.

<p dir="auto"><em>Latest updates (0.6.0)</em> 🔥</p>
<ul dir="auto">
<li>Pluggable pipeline runtime with first-class diffusion support (run Stable Diffusion XL, Qwen Image Edit, or FLUX on 8–12 GB GPUs)</li>
<li>Multimodal gemma3-12B (image+text) added. <a href="https://github.com/Mega4alik/ollm/blob/main/example_multimodality.py">[sample with image]</a> </li>
<li>.safetensor files are now read without mmap so they no longer consume RAM through page cache</li>
<li>qwen3-next-80B DiskCache support added</li>
<li>qwen3-next-80B (160GB model) added with <span style="color:blue">⚡️1tok/2s</span> throughput (our fastest model so far)</li>
<li>gpt-oss-20B flash-attention-like implementation added to reduce VRAM usage </li>
<li>gpt-oss-20B chunked MLP added to reduce VRAM usage </li>
</ul>

8GB Nvidia 3060 Ti Inference memory usage:
Model	Weights	Context length	KV cache	Baseline VRAM (no offload)	oLLM GPU VRAM	oLLM Disk (SSD)
qwen3-next-80B	160 GB (bf16)	50k	20 GB	~190 GB	~7.5 GB	180 GB
gpt-oss-20B	13 GB (packed bf16)	10k	1.4 GB	~40 GB	~7.3GB	15 GB
gemma3-12B	25 GB (bf16)	50k	18.5 GB	~45 GB	~6.7 GB	43 GB
llama3-1B-chat	2 GB (fp16)	100k	12.6 GB	~16 GB	~5 GB	15 GB
llama3-3B-chat	7 GB (fp16)	100k	34.1 GB	~42 GB	~5.3 GB	42 GB
llama3-8B-chat	16 GB (fp16)	100k	52.4 GB	~71 GB	~6.6 GB	69 GB

Export to Sheets
<small>By "Baseline" we mean typical inference without any offloading</small>

How do we achieve this:

Loading layer weights from SSD directly to GPU one by one

Offloading KV cache to SSD and loading back directly to GPU, no quantization or PagedAttention

Offloading layer weights to CPU if needed

FlashAttention-2 with online softmax. Full attention matrix is never materialized.

Chunked MLP. Intermediate upper projection layers may get large, so we chunk MLP as well

Typical use cases include:

Analyze contracts, regulations, and compliance reports in one pass

Summarize or extract insights from massive patient histories or medical literature

Process very large log files or threat reports locally

Analyze historical chats to extract the most common issues/questions users have

Supported Nvidia GPUs: Ampere (RTX 30xx, A30, A4000, A10), Ada Lovelace (RTX 40xx, L4), Hopper (H100), and newer

Getting Started
It is recommended to create venv or conda environment first

Bash

python3 -m venv ollm_env
source ollm_env/bin/activate
Install oLLM with pip install ollm or from source:

Bash

git clone https://github.com/Mega4alik/ollm.git
>>>>>>> 0eaf5133
cd ollm

# Base requirements (PyTorch 2.8 wheels are available on Colab and recent CUDA toolkits)
pip install -e .
<<<<<<< HEAD

# Optional low-VRAM extras (xFormers, SciPy, etc.)
pip install -e .[diffusion]
```

> **Tip:** Sequential CPU offload relies on `accelerate`.  You do *not* need `flash-attn` or other LLM-only packages—the
> dependency list is trimmed to diffusion use cases.

## 2. Point the repo at your existing weights

```
ollm/
├── models/
│   ├── sd_xl_base_1.0.safetensors      # already downloaded single-file SDXL
│   └── flux-1-dev/                     # extracted diffusers directory from Hugging Face
│       ├── model_index.json
│       ├── text_encoder/
│       ├── tokenizer_2/
│       └── ...
```

- **SDXL**: drop the 6.9 GB `sd_xl_base_1.0.safetensors` into `./models/`.  The adapter detects it automatically—no re-download
  occurs unless you pass `force_download=True`.
- **FLUX**: extract the `black-forest-labs/FLUX.1-dev` snapshot into `./models/flux-1-dev/` (matching the structure above).
- **Qwen Image Edit**: weights are not bundled.  On first run the adapter downloads from Hugging Face (requires `huggingface_hub`
  login) or from a CivitAI direct link provided via `download_url=` or the `OLLMDIFF_QWEN_IMAGE_EDIT_URL` environment variable.

## 3. Run the focused demos

All demos print adapter metadata and peak CUDA usage so you can confirm sequential offload is active.

```bash
# SDXL text-to-image using local single-file weights
python samples/run_sdxl.py "a serene mountain landscape at sunset" --log-metrics

# FLUX.1-dev high-resolution render
python samples/run_flux.py --log-metrics

# Qwen Image Edit (requires your own source image)
python samples/run_qwen_image_edit.py ./my_image.png "Replace the sky with a golden sunset" --log-metrics
```

By default the scripts look for weights under `./models`.  Use `--models-dir` to point elsewhere.

## 4. General-purpose CLI

For custom pipelines or batch jobs call the generic driver:

```bash
python samples/run_diffusion.py qwen-image-edit "Refine the sky with a golden sunset" \
    --image input.png --output sunset.png --num-steps 18 --guidance 4.5 \
    --forward-chunk 2 --attention-slicing auto --log-metrics
```

The important switches map directly to `DiffusionOptimizationConfig`:

- `--no-sequential-offload` / `--no-vae-tiling` / `--no-attention-slicing` toggle the low-VRAM presets.
- `--text-encoder-on-gpu` keeps prompt encoders resident if you have VRAM to spare.
- `--log-metrics` prints adapter metadata and the CUDA peak allocation right after the render.

## 5. Hugging Face & CivitAI tips

```python
from huggingface_hub import login
login(token="hf_your_token_here")
```

- Qwen Image Edit is a gated model; authenticate once per machine before calling the demos.
- To use a private CivitAI mirror, set `export OLLMDIFF_QWEN_IMAGE_EDIT_URL="https://civitai.com/api/download/..."` before
  running the scripts.  Archives are extracted into `./models/qwen-image-edit/` automatically.

## Troubleshooting checklist

1. **Model path mismatch** – call `Inference(...).adapter.metadata()` to verify which file/directory was used.
2. **High VRAM usage** – ensure `--log-metrics` reports `sequential_cpu_offload=True`.  If not, double-check that `accelerate`
   is installed and that you did not disable offload via flags.
3. **Missing CUDA** – every script falls back to CPU, but renders will be slow.  Install the correct PyTorch build for your GPU.

That’s it—you now have a lean toolkit for running SDXL, FLUX.1-dev, and Qwen Image Edit on hardware that normally tops out at 8–12 GB.
=======
pip install kvikio-cu{cuda_version} Ex, kvikio-cu12
💡 Note
qwen3-next requires 4.57.0.dev version of transformers to be installed as pip install git+https://github.com/huggingface/transformers.git

Example
Code snippet sample

Bash

from ollm import Inference, file_get_contents, TextStreamer
o = Inference("llama3-1B-chat", device="cuda:0", logging=True) #llama3-1B/3B/8B-chat, gpt-oss-20B, qwen3-next-80B
o.ini_model(models_dir="./models/", force_download=False)
o.offload_layers_to_cpu(layers_num=2) #(optional) offload some layers to CPU for speed boost
past_key_values = o.DiskCache(cache_dir="./kv_cache/") #set None if context is small
text_streamer = TextStreamer(o.tokenizer, skip_prompt=True, skip_special_tokens=False)

messages = [{"role":"system", "content":"You are helpful AI assistant"}, {"role":"user", "content":"List planets"}]
input_ids = o.tokenizer.apply_chat_template(messages, reasoning_effort="minimal", tokenize=True, add_generation_prompt=True, return_tensors="pt").to(o.device)
outputs = o.model.generate(input_ids=input_ids, past_key_values=past_key_values, max_new_tokens=500, streamer=text_streamer).cpu()
answer = o.tokenizer.decode(outputs[0][input_ids.shape[-1]:], skip_special_tokens=False)
print(answer)
or run sample python script as PYTORCH_CUDA_ALLOC_CONF=expandable_segments:True python example.py

More samples

gemma3-12B image+text 

Stable Diffusion XL / Qwen Image Edit on 8 GB GPUs

FLUX.1-dev streaming demo

Diffusion pipelines on small GPUs
Large diffusion checkpoints behave very differently from autoregressive LLMs: there is no KV cache to offload, but the UNet +
text encoder + VAE stack can easily exceed 60 GB in FP16. The diffusion adapter mirrors oLLM’s SSD-first philosophy by keeping
all large modules on CPU/disk and only staging the active block on GPU via diffusers’ sequential offload APIs. Combined with
attention slicing, VAE tiling, and optional xFormers attention, Qwen Image Edit and SDXL now run end-to-end on 8–12 GB cards.

What changes under the hood?
Optimisation	Purpose	Where it lives
Sequential CPU offload	Streams UNet/VAE blocks between CPU and GPU, mimicking oLLM’s layer streaming	DiffusionOptimizationConfig.sequential_cpu_offload
Attention slicing / windowing	Bounds memory of spatial attention for 1024×1024 renders	attention_slicing, max_attention_window
VAE tiling & slicing	Decodes large canvases in overlapping tiles to avoid activation spikes	enable_vae_tiling, enable_vae_slicing
Prompt embedding cache	Encodes prompts once and reuses tensors across batches/runs	DiffusionRunner
Optional xFormers / channels-last	Uses memory-efficient kernels when available	enable_xformers, enable_channels_last

Export to Sheets
These knobs are exposed via keyword arguments on Inference or from the sample CLI (see below). By default the adapter keeps
text encoders on CPU—only the UNet is migrated to GPU per denoising step—so VRAM usage stays within ~7–8 GB even for the
19 GB Qwen Image Edit checkpoint.

Running SDXL or Qwen Image Edit programmatically
Python

from PIL import Image

from ollm import Inference

pipe = Inference(
    "qwen-image-edit",
    device="cuda:0",
    sequential_cpu_offload=True,   # default: stream UNet blocks from CPU
    attention_slicing="auto",      # cap attention memory
    forward_chunk_size=2,           # chunk UNet feed-forward ops
)
pipe.ini_model(models_dir="./models")

init_image = Image.open("input.png").convert("RGB")
result = pipe.generate(
    prompt="A watercolor skyline at dusk",
    image=init_image,
    strength=0.55,
    num_inference_steps=20,
    guidance_scale=4.0,
    num_images_per_prompt=2,
)

for idx, img in enumerate(result.images):
    img.save(f"edited_{idx}.png")
Need a sanity check before tackling 20 B parameter checkpoints? samples/run_flux.py loads the official FLUX.1-dev weights via the same adapter and prints peak GPU usage plus the optimisation plan so you can confirm sequential offload is active.

Need weights from a private CivitAI mirror? Pass download_url=... to Inference or set the environment variable
OLLMDIFF_QWEN_IMAGE_EDIT_URL. ZIP archives are extracted into ./models/<model-id> automatically as long as they contain the
standard diffusers layout (model_index.json, unet, vae, ...).

CLI: inspect VRAM-friendly presets
python samples/run_diffusion.py qwen-image-edit "Refine the sky with a golden sunset" \
    --image input.png --output sunset.png --num-steps 18 --guidance 4.5 \
    --num-images 2 --clip-skip 2 --guidance-rescale 0.7 \
    --forward-chunk 2 --attention-slicing auto --log-metrics
Flags such as --no-sequential-offload, --xformers, --no-vae-tiling, --no-attention-slicing, and --text-encoder-on-gpu map directly to the
DiffusionOptimizationConfig dataclass. Pass --log-metrics to print the adapter metadata and peak CUDA allocation once the
render finishes—handy when validating Colab runs—or call Inference(...).adapter.metadata() directly in your own scripts.

Expected VRAM with defaults (RTX 3060 Ti, 8 GB)
Model	Precision	Steps	Peak VRAM	Notes
SDXL Base 1.0	fp16	30	~7.2 GB	Sequential offload + tiling
Qwen Image Edit 2509	fp16	20	~7.6 GB	Text encoder kept on CPU, UNet streamed
Qwen Image Edit 2509	fp16	8	~6.1 GB	Lightning-style LoRA (fast draft renders)

Export to Sheets
Reducing steps (e.g., Lightning LoRAs), enabling xFormers, or rendering at 768×768 further lowers memory pressure. For extreme
constraints you can disable classifier-free guidance or fall back to CPU generation—the adapter reuses the same code paths.

⚠️ CivitAI archives should include the diffusers folder structure. If you see model_index.json alongside unet/ and vae/, the
auto-extractor will place them correctly under ./models/<model-id>.

Roadmap
For visibility of what's coming next (subject to change)

Voxtral-small-24B ASR model coming on Oct 5, Sun

Qwen3-VL or alternative vision model by Oct 12, Sun

Qwen3-Next MultiTokenPrediction in R&D

Efficient weight loading in R&D

Contact us
If there’s a model you’d like to see supported, feel free to reach out at anuarsh@ailabs.us—I’ll do my best to make it happen.

The video below offers a hands-on demonstration of how to install and run the oLLM library to enable large-context LLM inference on consumer GPUs. oLLM - Run 80GB Model on 8GB VRAM Locally - Hands-on Demo
>>>>>>> 0eaf5133
<|MERGE_RESOLUTION|>--- conflicted
+++ resolved
@@ -1,35 +1,3 @@
-<<<<<<< HEAD
-# oLLM Diffusion Toolkit (GreatSarmad fork)
-
-This fork trims oLLM down to the pieces required for **running heavy diffusion checkpoints on small GPUs**.  The focus is on
-streaming **SDXL**, **FLUX.1-dev**, and **Qwen Image Edit 2509** with 8–12 GB of VRAM by leaning on sequential CPU offload,
-attention slicing, and VAE tiling.  No LLM samples or extra checkpoints are bundled here—the repository stays lightweight and
-uses the weights you already have on disk.
-
-## Key features
-
-- Automatic detection of local SDXL single-file weights (`sd_xl_base_1.0.safetensors`) so they are loaded without another
-  download.
-- Native FLUX.1-dev and Qwen Image Edit adapters that apply the lowest-VRAM presets (sequential offload, tiling, chunking) on
-  every run.
-- Dedicated demo scripts in `samples/` for each supported checkpoint plus a generic CLI (`samples/run_diffusion.py`) with VRAM
-  logging.
-
-## Supported checkpoints
-
-| Adapter ID        | Weight layout expected in `./models`                               | Notes |
-| ----------------- | ------------------------------------------------------------------ | ----- |
-| `sdxl-base-1.0`   | `sd_xl_base_1.0.safetensors` (single file)                         | Loads via `DiffusionPipeline.from_single_file` |
-| `flux-1-dev`      | Diffusers directory (`model_index.json`, `unet/`, `vae/`, …)       | Works with locally extracted Hugging Face dump |
-| `qwen-image-edit` | Diffusers directory (downloaded on demand from Hugging Face/CivitAI) | Requires Hugging Face access token for gated repo |
-
-## 1. Install the toolkit
-
-```bash
-git clone https://github.com/GreatSarmad/ollm.git
-=======
-Of course! Here is the content with the conflict markers removed, keeping the parts that appear to be the final versions and integrating the remaining options logically.
-
 <p align="center">
   <picture>
     <source media="(prefers-color-scheme: dark)" srcset="https://ollm.s3.us-east-1.amazonaws.com/files/logo2.png">
@@ -41,8 +9,11 @@
 LLM Inference for Large-Context Offline Workloads
 </h3>
 
-oLLM is a lightweight Python library for large-context LLM inference, built on top of Huggingface Transformers and PyTorch. It enables running models like gpt-oss-20B, qwen3-next-80B or Llama-3.1-8B-Instruct on 100k context using ~$200 consumer GPU with 8GB VRAM. No quantization is used—only fp16/bf16 precision.
+oLLM is a lightweight Python library for large-context LLM inference, built on top of Huggingface Transformers and PyTorch. It enables running models like gpt-oss-20B, qwen3-next-80B, or Llama-3.1-8B-Instruct on 100k context using a consumer GPU with 8GB VRAM. No quantization is used—only fp16/bf16 precision.
+
 With 0.6.0, the same streaming/offload machinery now works for diffusion pipelines: large image or video checkpoints can be executed on 8–12 GB cards via CPU and disk orchestration.
+
+The GreatSarmad fork of oLLM trims the toolkit down to the pieces required for running heavy diffusion checkpoints on small GPUs. The focus is on streaming SDXL, FLUX.1-dev, and Qwen Image Edit 2509 with 8–12 GB of VRAM by leaning on sequential CPU offload, attention slicing, and VAE tiling. No LLM samples or extra checkpoints are bundled here—the repository stays lightweight and uses the weights you already have on disk.
 
 <p dir="auto"><em>Latest updates (0.6.0)</em> 🔥</p>
 <ul dir="auto">
@@ -55,7 +26,8 @@
 <li>gpt-oss-20B chunked MLP added to reduce VRAM usage </li>
 </ul>
 
-8GB Nvidia 3060 Ti Inference memory usage:
+Performance and Use Cases
+LLM Inference Memory Usage (8GB Nvidia 3060 Ti)
 Model	Weights	Context length	KV cache	Baseline VRAM (no offload)	oLLM GPU VRAM	oLLM Disk (SSD)
 qwen3-next-80B	160 GB (bf16)	50k	20 GB	~190 GB	~7.5 GB	180 GB
 gpt-oss-20B	13 GB (packed bf16)	10k	1.4 GB	~40 GB	~7.3GB	15 GB
@@ -65,140 +37,114 @@
 llama3-8B-chat	16 GB (fp16)	100k	52.4 GB	~71 GB	~6.6 GB	69 GB
 
 Export to Sheets
-<small>By "Baseline" we mean typical inference without any offloading</small>
-
-How do we achieve this:
-
-Loading layer weights from SSD directly to GPU one by one
-
-Offloading KV cache to SSD and loading back directly to GPU, no quantization or PagedAttention
-
-Offloading layer weights to CPU if needed
+<small>By "Baseline" we mean typical inference without any offloading.</small>
+
+Diffusion Expected VRAM with Defaults (RTX 3060 Ti, 8 GB)
+Model	Precision	Steps	Peak VRAM	Notes
+SDXL Base 1.0	fp16	30	~7.2 GB	Sequential offload + tiling
+Qwen Image Edit 2509	fp16	20	~7.6 GB	Text encoder kept on CPU, UNet streamed
+Qwen Image Edit 2509	fp16	8	~6.1 GB	Lightning-style LoRA (fast draft renders)
+
+Export to Sheets
+How oLLM Achieves This
+Loading layer weights from SSD directly to GPU one by one.
+
+Offloading KV cache to SSD and loading back directly to GPU, without quantization or PagedAttention.
+
+Offloading layer weights to CPU if needed.
 
 FlashAttention-2 with online softmax. Full attention matrix is never materialized.
 
-Chunked MLP. Intermediate upper projection layers may get large, so we chunk MLP as well
-
-Typical use cases include:
-
-Analyze contracts, regulations, and compliance reports in one pass
-
-Summarize or extract insights from massive patient histories or medical literature
-
-Process very large log files or threat reports locally
-
-Analyze historical chats to extract the most common issues/questions users have
-
-Supported Nvidia GPUs: Ampere (RTX 30xx, A30, A4000, A10), Ada Lovelace (RTX 40xx, L4), Hopper (H100), and newer
-
+Chunked MLP. Intermediate upper projection layers are chunked to reduce VRAM usage.
+
+Typical Use Cases
+Analyze contracts, regulations, and compliance reports in one pass.
+
+Summarize or extract insights from massive patient histories or medical literature.
+
+Process very large log files or threat reports locally.
+
+Analyze historical chats to extract the most common issues/questions users have.
+
+Run heavy diffusion checkpoints (SDXL, FLUX.1-dev, Qwen Image Edit) on small GPUs.
+
+Supported Checkpoints (Diffusion)
+Adapter ID	Weight layout expected in ./models	Notes
+sdxl-base-1.0	sd_xl_base_1.0.safetensors (single file)	Loads via DiffusionPipeline.from_single_file. Automatic detection of local weights.
+flux-1-dev	Diffusers directory (model_index.json, unet/, vae/, …)	Works with locally extracted Hugging Face dump.
+qwen-image-edit	Diffusers directory (downloaded on demand from Hugging Face/CivitAI)	Requires Hugging Face access token for gated repo.
+
+Export to Sheets
+Diffusion Optimization Configuration
+Large diffusion checkpoints behave very differently from autoregressive LLMs. The diffusion adapter mirrors oLLM’s SSD-first philosophy by keeping all large modules on CPU/disk and only staging the active block on GPU via diffusers’ sequential offload APIs.
+
+Optimisation	Purpose	Where it lives
+Sequential CPU offload	Streams UNet/VAE blocks between CPU and GPU, mimicking oLLM’s layer streaming.	DiffusionOptimizationConfig.sequential_cpu_offload
+Attention slicing / windowing	Bounds memory of spatial attention for 1024×1024 renders.	attention_slicing, max_attention_window
+VAE tiling & slicing	Decodes large canvases in overlapping tiles to avoid activation spikes.	enable_vae_tiling, enable_vae_slicing
+Prompt embedding cache	Encodes prompts once and reuses tensors across batches/runs.	DiffusionRunner
+Optional xFormers / channels-last	Uses memory-efficient kernels when available.	enable_xformers, enable_channels_last
+
+Export to Sheets
 Getting Started
-It is recommended to create venv or conda environment first
+It is recommended to create a venv or conda environment first. Supported Nvidia GPUs include: Ampere (RTX 30xx, A30, A4000, A10), Ada Lovelace (RTX 40xx, L4), Hopper (H100), and newer.
 
 Bash
 
 python3 -m venv ollm_env
 source ollm_env/bin/activate
+1. Install the Toolkit
 Install oLLM with pip install ollm or from source:
 
 Bash
 
 git clone https://github.com/Mega4alik/ollm.git
->>>>>>> 0eaf5133
 cd ollm
 
 # Base requirements (PyTorch 2.8 wheels are available on Colab and recent CUDA toolkits)
 pip install -e .
-<<<<<<< HEAD
-
-# Optional low-VRAM extras (xFormers, SciPy, etc.)
+
+# Optional low-VRAM extras (xFormers, SciPy, etc.) for diffusion
 pip install -e .[diffusion]
-```
-
-> **Tip:** Sequential CPU offload relies on `accelerate`.  You do *not* need `flash-attn` or other LLM-only packages—the
-> dependency list is trimmed to diffusion use cases.
-
-## 2. Point the repo at your existing weights
-
-```
+Tip: Sequential CPU offload relies on accelerate. You do not need flash-attn or other LLM-only packages for diffusion use cases—the dependency list is trimmed.
+
+Additional Requirements
+qwen3-next requires the 4.57.0.dev version of transformers to be installed:
+
+Bash
+
+pip install git+https://github.com/huggingface/transformers.git
+You may also need kvikio:
+
+Bash
+
+pip install kvikio-cu{cuda_version} # Ex, kvikio-cu12
+2. Point the Repo at Your Existing Weights (Diffusion)
+Organize your weights under the ./models/ directory:
+
 ollm/
 ├── models/
-│   ├── sd_xl_base_1.0.safetensors      # already downloaded single-file SDXL
-│   └── flux-1-dev/                     # extracted diffusers directory from Hugging Face
-│       ├── model_index.json
-│       ├── text_encoder/
-│       ├── tokenizer_2/
-│       └── ...
-```
-
-- **SDXL**: drop the 6.9 GB `sd_xl_base_1.0.safetensors` into `./models/`.  The adapter detects it automatically—no re-download
-  occurs unless you pass `force_download=True`.
-- **FLUX**: extract the `black-forest-labs/FLUX.1-dev` snapshot into `./models/flux-1-dev/` (matching the structure above).
-- **Qwen Image Edit**: weights are not bundled.  On first run the adapter downloads from Hugging Face (requires `huggingface_hub`
-  login) or from a CivitAI direct link provided via `download_url=` or the `OLLMDIFF_QWEN_IMAGE_EDIT_URL` environment variable.
-
-## 3. Run the focused demos
-
-All demos print adapter metadata and peak CUDA usage so you can confirm sequential offload is active.
-
-```bash
-# SDXL text-to-image using local single-file weights
-python samples/run_sdxl.py "a serene mountain landscape at sunset" --log-metrics
-
-# FLUX.1-dev high-resolution render
-python samples/run_flux.py --log-metrics
-
-# Qwen Image Edit (requires your own source image)
-python samples/run_qwen_image_edit.py ./my_image.png "Replace the sky with a golden sunset" --log-metrics
-```
-
-By default the scripts look for weights under `./models`.  Use `--models-dir` to point elsewhere.
-
-## 4. General-purpose CLI
-
-For custom pipelines or batch jobs call the generic driver:
-
-```bash
-python samples/run_diffusion.py qwen-image-edit "Refine the sky with a golden sunset" \
-    --image input.png --output sunset.png --num-steps 18 --guidance 4.5 \
-    --forward-chunk 2 --attention-slicing auto --log-metrics
-```
-
-The important switches map directly to `DiffusionOptimizationConfig`:
-
-- `--no-sequential-offload` / `--no-vae-tiling` / `--no-attention-slicing` toggle the low-VRAM presets.
-- `--text-encoder-on-gpu` keeps prompt encoders resident if you have VRAM to spare.
-- `--log-metrics` prints adapter metadata and the CUDA peak allocation right after the render.
-
-## 5. Hugging Face & CivitAI tips
-
-```python
-from huggingface_hub import login
-login(token="hf_your_token_here")
-```
-
-- Qwen Image Edit is a gated model; authenticate once per machine before calling the demos.
-- To use a private CivitAI mirror, set `export OLLMDIFF_QWEN_IMAGE_EDIT_URL="https://civitai.com/api/download/..."` before
-  running the scripts.  Archives are extracted into `./models/qwen-image-edit/` automatically.
-
-## Troubleshooting checklist
-
-1. **Model path mismatch** – call `Inference(...).adapter.metadata()` to verify which file/directory was used.
-2. **High VRAM usage** – ensure `--log-metrics` reports `sequential_cpu_offload=True`.  If not, double-check that `accelerate`
-   is installed and that you did not disable offload via flags.
-3. **Missing CUDA** – every script falls back to CPU, but renders will be slow.  Install the correct PyTorch build for your GPU.
-
-That’s it—you now have a lean toolkit for running SDXL, FLUX.1-dev, and Qwen Image Edit on hardware that normally tops out at 8–12 GB.
-=======
-pip install kvikio-cu{cuda_version} Ex, kvikio-cu12
-💡 Note
-qwen3-next requires 4.57.0.dev version of transformers to be installed as pip install git+https://github.com/huggingface/transformers.git
-
-Example
-Code snippet sample
-
-Bash
-
-from ollm import Inference, file_get_contents, TextStreamer
+│   ├── sd_xl_base_1.0.safetensors      # already downloaded single-file SDXL
+│   └── flux-1-dev/                     # extracted diffusers directory from Hugging Face
+│       ├── model_index.json
+│       ├── text_encoder/
+│       ├── tokenizer_2/
+│       └── ...
+SDXL: Drop the 6.9 GB sd_xl_base_1.0.safetensors into ./models/.
+
+FLUX: Extract the black-forest-labs/FLUX.1-dev snapshot into ./models/flux-1-dev/.
+
+Qwen Image Edit: Weights are not bundled. On first run the adapter downloads from Hugging Face (requires huggingface_hub login) or from a CivitAI direct link provided via download_url= or the OLLMDIFF_QWEN_IMAGE_EDIT_URL environment variable.
+
+3. Example Usage (LLM)
+Bash
+
+PYTORCH_CUDA_ALLOC_CONF=expandable_segments:True python example.py
+Code snippet sample:
+
+Python
+
+from ollm import Inference, TextStreamer
 o = Inference("llama3-1B-chat", device="cuda:0", logging=True) #llama3-1B/3B/8B-chat, gpt-oss-20B, qwen3-next-80B
 o.ini_model(models_dir="./models/", force_download=False)
 o.offload_layers_to_cpu(layers_num=2) #(optional) offload some layers to CPU for speed boost
@@ -210,40 +156,42 @@
 outputs = o.model.generate(input_ids=input_ids, past_key_values=past_key_values, max_new_tokens=500, streamer=text_streamer).cpu()
 answer = o.tokenizer.decode(outputs[0][input_ids.shape[-1]:], skip_special_tokens=False)
 print(answer)
-or run sample python script as PYTORCH_CUDA_ALLOC_CONF=expandable_segments:True python example.py
-
-More samples
-
-gemma3-12B image+text 
-
-Stable Diffusion XL / Qwen Image Edit on 8 GB GPUs
-
-FLUX.1-dev streaming demo
-
-Diffusion pipelines on small GPUs
-Large diffusion checkpoints behave very differently from autoregressive LLMs: there is no KV cache to offload, but the UNet +
-text encoder + VAE stack can easily exceed 60 GB in FP16. The diffusion adapter mirrors oLLM’s SSD-first philosophy by keeping
-all large modules on CPU/disk and only staging the active block on GPU via diffusers’ sequential offload APIs. Combined with
-attention slicing, VAE tiling, and optional xFormers attention, Qwen Image Edit and SDXL now run end-to-end on 8–12 GB cards.
-
-What changes under the hood?
-Optimisation	Purpose	Where it lives
-Sequential CPU offload	Streams UNet/VAE blocks between CPU and GPU, mimicking oLLM’s layer streaming	DiffusionOptimizationConfig.sequential_cpu_offload
-Attention slicing / windowing	Bounds memory of spatial attention for 1024×1024 renders	attention_slicing, max_attention_window
-VAE tiling & slicing	Decodes large canvases in overlapping tiles to avoid activation spikes	enable_vae_tiling, enable_vae_slicing
-Prompt embedding cache	Encodes prompts once and reuses tensors across batches/runs	DiffusionRunner
-Optional xFormers / channels-last	Uses memory-efficient kernels when available	enable_xformers, enable_channels_last
-
-Export to Sheets
-These knobs are exposed via keyword arguments on Inference or from the sample CLI (see below). By default the adapter keeps
-text encoders on CPU—only the UNet is migrated to GPU per denoising step—so VRAM usage stays within ~7–8 GB even for the
-19 GB Qwen Image Edit checkpoint.
-
-Running SDXL or Qwen Image Edit programmatically
+More samples are available for gemma3-12B image+text, Stable Diffusion XL / Qwen Image Edit on 8 GB GPUs, and FLUX.1-dev streaming demo.
+
+4. Example Usage (Diffusion)
+Focused Demos
+All demos print adapter metadata and peak CUDA usage so you can confirm sequential offload is active.
+
+Bash
+
+# SDXL text-to-image using local single-file weights
+python samples/run_sdxl.py "a serene mountain landscape at sunset" --log-metrics
+
+# FLUX.1-dev high-resolution render
+python samples/run_flux.py --log-metrics
+
+# Qwen Image Edit (requires your own source image)
+python samples/run_qwen_image_edit.py ./my_image.png "Replace the sky with a golden sunset" --log-metrics
+By default the scripts look for weights under ./models. Use --models-dir to point elsewhere.
+
+General-purpose CLI
+Bash
+
+python samples/run_diffusion.py qwen-image-edit "Refine the sky with a golden sunset" \
+    --image input.png --output sunset.png --num-steps 18 --guidance 4.5 \
+    --forward-chunk 2 --attention-slicing auto --log-metrics
+The important switches map directly to DiffusionOptimizationConfig:
+
+--no-sequential-offload / --no-vae-tiling / --no-attention-slicing toggle the low-VRAM presets.
+
+--text-encoder-on-gpu keeps prompt encoders resident if you have VRAM to spare.
+
+--log-metrics prints adapter metadata and the CUDA peak allocation right after the render.
+
+Programmatic Use
 Python
 
 from PIL import Image
-
 from ollm import Inference
 
 pipe = Inference(
@@ -267,36 +215,26 @@
 
 for idx, img in enumerate(result.images):
     img.save(f"edited_{idx}.png")
-Need a sanity check before tackling 20 B parameter checkpoints? samples/run_flux.py loads the official FLUX.1-dev weights via the same adapter and prints peak GPU usage plus the optimisation plan so you can confirm sequential offload is active.
-
-Need weights from a private CivitAI mirror? Pass download_url=... to Inference or set the environment variable
-OLLMDIFF_QWEN_IMAGE_EDIT_URL. ZIP archives are extracted into ./models/<model-id> automatically as long as they contain the
-standard diffusers layout (model_index.json, unet, vae, ...).
-
-CLI: inspect VRAM-friendly presets
-python samples/run_diffusion.py qwen-image-edit "Refine the sky with a golden sunset" \
-    --image input.png --output sunset.png --num-steps 18 --guidance 4.5 \
-    --num-images 2 --clip-skip 2 --guidance-rescale 0.7 \
-    --forward-chunk 2 --attention-slicing auto --log-metrics
-Flags such as --no-sequential-offload, --xformers, --no-vae-tiling, --no-attention-slicing, and --text-encoder-on-gpu map directly to the
-DiffusionOptimizationConfig dataclass. Pass --log-metrics to print the adapter metadata and peak CUDA allocation once the
-render finishes—handy when validating Colab runs—or call Inference(...).adapter.metadata() directly in your own scripts.
-
-Expected VRAM with defaults (RTX 3060 Ti, 8 GB)
-Model	Precision	Steps	Peak VRAM	Notes
-SDXL Base 1.0	fp16	30	~7.2 GB	Sequential offload + tiling
-Qwen Image Edit 2509	fp16	20	~7.6 GB	Text encoder kept on CPU, UNet streamed
-Qwen Image Edit 2509	fp16	8	~6.1 GB	Lightning-style LoRA (fast draft renders)
-
-Export to Sheets
-Reducing steps (e.g., Lightning LoRAs), enabling xFormers, or rendering at 768×768 further lowers memory pressure. For extreme
-constraints you can disable classifier-free guidance or fall back to CPU generation—the adapter reuses the same code paths.
-
-⚠️ CivitAI archives should include the diffusers folder structure. If you see model_index.json alongside unet/ and vae/, the
-auto-extractor will place them correctly under ./models/<model-id>.
+5. Hugging Face & CivitAI Tips
+Qwen Image Edit is a gated model; authenticate once per machine before calling the demos.
+
+Python
+
+from huggingface_hub import login
+login(token="hf_your_token_here")
+To use a private CivitAI mirror, set export OLLMDIFF_QWEN_IMAGE_EDIT_URL="https://civitai.com/api/download/..." before running the scripts or pass download_url= to Inference. Archives are extracted into ./models/<model-id>/ automatically.
+
+Troubleshooting Checklist
+Model path mismatch – call Inference(...).adapter.metadata() to verify which file/directory was used.
+
+High VRAM usage – ensure --log-metrics reports sequential_cpu_offload=True. If not, double-check that accelerate is installed and that you did not disable offload via flags.
+
+Missing CUDA – every script falls back to CPU, but renders will be slow. Install the correct PyTorch build for your GPU.
+
+CivitAI archives should include the diffusers folder structure (i.e., model_index.json alongside unet/ and vae/).
 
 Roadmap
-For visibility of what's coming next (subject to change)
+For visibility of what's coming next (subject to change):
 
 Voxtral-small-24B ASR model coming on Oct 5, Sun
 
@@ -306,8 +244,6 @@
 
 Efficient weight loading in R&D
 
-Contact us
-If there’s a model you’d like to see supported, feel free to reach out at anuarsh@ailabs.us—I’ll do my best to make it happen.
-
-The video below offers a hands-on demonstration of how to install and run the oLLM library to enable large-context LLM inference on consumer GPUs. oLLM - Run 80GB Model on 8GB VRAM Locally - Hands-on Demo
->>>>>>> 0eaf5133
+Contact us at anuarsh@ailabs.us if there’s a model you’d like to see supported.
+
+The video below offers a hands-on demonstration of how to install and run the oLLM library to enable large-context LLM inference on consumer GPUs. oLLM - Run 80GB Model on 8GB VRAM Locally - Hands-on Demo