--- conflicted
+++ resolved
@@ -1,88 +1,89 @@
-<!-- markdownlint-disable MD001 MD041 -->
+Of course! Here is the content with the conflict markers removed, keeping the parts that appear to be the final versions and integrating the remaining options logically.
+
 <p align="center">
-  <picture>
-    <source media="(prefers-color-scheme: dark)" srcset="https://ollm.s3.us-east-1.amazonaws.com/files/logo2.png">
-    <img alt="vLLM" src="https://ollm.s3.us-east-1.amazonaws.com/files/logo2.png" width=52%>
-  </picture>
+  <picture>
+    <source media="(prefers-color-scheme: dark)" srcset="https://ollm.s3.us-east-1.amazonaws.com/files/logo2.png">
+    <img alt="vLLM" src="https://ollm.s3.us-east-1.amazonaws.com/files/logo2.png" width=52%>
+  </picture>
 </p>
 
 <h3 align="center">
 LLM Inference for Large-Context Offline Workloads
 </h3>
 
-oLLM is a lightweight Python library for large-context LLM inference, built on top of Huggingface Transformers and PyTorch. It enables running models like [gpt-oss-20B](https://huggingface.co/openai/gpt-oss-20b), [qwen3-next-80B](https://huggingface.co/Qwen/Qwen3-Next-80B-A3B-Instruct) or [Llama-3.1-8B-Instruct](https://huggingface.co/meta-llama/Llama-3.1-8B-Instruct) on 100k context using ~$200 consumer GPU with 8GB VRAM.  No quantization is used—only fp16/bf16 precision.
+oLLM is a lightweight Python library for large-context LLM inference, built on top of Huggingface Transformers and PyTorch. It enables running models like gpt-oss-20B, qwen3-next-80B or Llama-3.1-8B-Instruct on 100k context using ~$200 consumer GPU with 8GB VRAM. No quantization is used—only fp16/bf16 precision.
 With 0.6.0, the same streaming/offload machinery now works for diffusion pipelines: large image or video checkpoints can be executed on 8–12 GB cards via CPU and disk orchestration.
+
 <p dir="auto"><em>Latest updates (0.6.0)</em> 🔥</p>
 <ul dir="auto">
-<<<<<<< HEAD
-<li>Pluggable pipeline runtime with first-class <b>diffusion</b> support (run Stable Diffusion XL, Qwen Image Edit, or FLUX on 8–12 GB GPUs)</li>
-<li>Multimodal <b>gemma3-12B</b> (image+text) added. <a href="https://github.com/GreatSarmad/ollm/blob/main/example_multimodality.py">[sample with image]</a> </li>
-=======
-<li>Pluggable pipeline runtime with first-class <b>diffusion</b> support (run Stable Diffusion XL or Qwen Image Edit with CPU/disk offload)</li>
-<li>Multimodal <b>gemma3-12B</b> (image+text) added. <a href="https://github.com/Mega4alik/ollm/blob/main/example_multimodality.py">[sample with image]</a> </li>
->>>>>>> 4b6146ca
-<li>.safetensor files are now read without `mmap` so they no longer consume RAM through page cache</li>
+<li>Pluggable pipeline runtime with first-class diffusion support (run Stable Diffusion XL, Qwen Image Edit, or FLUX on 8–12 GB GPUs)</li>
+<li>Multimodal gemma3-12B (image+text) added. <a href="https://github.com/Mega4alik/ollm/blob/main/example_multimodality.py">[sample with image]</a> </li>
+<li>.safetensor files are now read without mmap so they no longer consume RAM through page cache</li>
 <li>qwen3-next-80B DiskCache support added</li>
-<li><b>qwen3-next-80B</b> (160GB model) added with <span style="color:blue">⚡️1tok/2s</span> throughput (our fastest model so far)</li>
+<li>qwen3-next-80B (160GB model) added with <span style="color:blue">⚡️1tok/2s</span> throughput (our fastest model so far)</li>
 <li>gpt-oss-20B flash-attention-like implementation added to reduce VRAM usage </li>
 <li>gpt-oss-20B chunked MLP added to reduce VRAM usage </li>
 </ul>
 
----
-###  8GB Nvidia 3060 Ti Inference memory usage:
+8GB Nvidia 3060 Ti Inference memory usage:
+Model	Weights	Context length	KV cache	Baseline VRAM (no offload)	oLLM GPU VRAM	oLLM Disk (SSD)
+qwen3-next-80B	160 GB (bf16)	50k	20 GB	~190 GB	~7.5 GB	180 GB
+gpt-oss-20B	13 GB (packed bf16)	10k	1.4 GB	~40 GB	~7.3GB	15 GB
+gemma3-12B	25 GB (bf16)	50k	18.5 GB	~45 GB	~6.7 GB	43 GB
+llama3-1B-chat	2 GB (fp16)	100k	12.6 GB	~16 GB	~5 GB	15 GB
+llama3-3B-chat	7 GB (fp16)	100k	34.1 GB	~42 GB	~5.3 GB	42 GB
+llama3-8B-chat	16 GB (fp16)	100k	52.4 GB	~71 GB	~6.6 GB	69 GB
 
-| Model   | Weights | Context length | KV cache |  Baseline VRAM (no offload) | oLLM GPU VRAM | oLLM Disk (SSD) |
-| ------- | ------- | -------- | ------------- | ------------ | ---------------- | --------------- |
-| [qwen3-next-80B](https://huggingface.co/Qwen/Qwen3-Next-80B-A3B-Instruct) | 160 GB (bf16) | 50k | 20 GB | ~190 GB   | ~7.5 GB | 180 GB  |
-| [gpt-oss-20B](https://huggingface.co/openai/gpt-oss-20b) | 13 GB (packed bf16) | 10k | 1.4 GB | ~40 GB   | ~7.3GB | 15 GB  |
-| [gemma3-12B](https://huggingface.co/google/gemma-3-12b-it)  | 25 GB (bf16) | 50k   | 18.5 GB          | ~45 GB   | ~6.7 GB       | 43 GB  |
-| [llama3-1B-chat](https://huggingface.co/meta-llama/Llama-3.2-1B-Instruct)  | 2 GB (fp16) | 100k   | 12.6 GB          | ~16 GB   | ~5 GB       | 15 GB  |
-| [llama3-3B-chat](https://huggingface.co/meta-llama/Llama-3.2-3B-Instruct)  | 7 GB (fp16) | 100k  | 34.1 GB | ~42 GB   | ~5.3 GB     | 42 GB |
-| [llama3-8B-chat](https://huggingface.co/meta-llama/Llama-3.1-8B-Instruct)  | 16 GB (fp16) | 100k  | 52.4 GB | ~71 GB   | ~6.6 GB     | 69 GB  |
-
+Export to Sheets
 <small>By "Baseline" we mean typical inference without any offloading</small>
 
 How do we achieve this:
 
-- Loading layer weights from SSD directly to GPU one by one
-- Offloading KV cache to SSD and loading back directly to GPU, no quantization or PagedAttention
-- Offloading layer weights to CPU if needed
-- FlashAttention-2 with online softmax. Full attention matrix is never materialized. 
-- Chunked MLP. Intermediate upper projection layers may get large, so we chunk MLP as well 
----
+Loading layer weights from SSD directly to GPU one by one
+
+Offloading KV cache to SSD and loading back directly to GPU, no quantization or PagedAttention
+
+Offloading layer weights to CPU if needed
+
+FlashAttention-2 with online softmax. Full attention matrix is never materialized.
+
+Chunked MLP. Intermediate upper projection layers may get large, so we chunk MLP as well
+
 Typical use cases include:
-- Analyze contracts, regulations, and compliance reports in one pass
-- Summarize or extract insights from massive patient histories or medical literature
-- Process very large log files or threat reports locally
-- Analyze historical chats to extract the most common issues/questions users have
----
-Supported **Nvidia GPUs**: Ampere (RTX 30xx, A30, A4000,  A10),  Ada Lovelace (RTX 40xx,  L4), Hopper (H100), and newer
 
-## Getting Started
+Analyze contracts, regulations, and compliance reports in one pass
 
+Summarize or extract insights from massive patient histories or medical literature
+
+Process very large log files or threat reports locally
+
+Analyze historical chats to extract the most common issues/questions users have
+
+Supported Nvidia GPUs: Ampere (RTX 30xx, A30, A4000, A10), Ada Lovelace (RTX 40xx, L4), Hopper (H100), and newer
+
+Getting Started
 It is recommended to create venv or conda environment first
-```bash
+
+Bash
+
 python3 -m venv ollm_env
 source ollm_env/bin/activate
-```
+Install oLLM with pip install ollm or from source:
 
-Install oLLM with `pip install ollm` or [from source](https://github.com/GreatSarmad/ollm):
+Bash
 
-```bash
-git clone https://github.com/GreatSarmad/ollm.git
+git clone https://github.com/Mega4alik/ollm.git
 cd ollm
 pip install -e .
 pip install kvikio-cu{cuda_version} Ex, kvikio-cu12
-```
-> 💡 **Note**  
-> **qwen3-next** requires 4.57.0.dev version of transformers to be installed as `pip install git+https://github.com/huggingface/transformers.git`
+💡 Note
+qwen3-next requires 4.57.0.dev version of transformers to be installed as pip install git+https://github.com/huggingface/transformers.git
 
+Example
+Code snippet sample
 
-## Example
+Bash
 
-Code snippet sample 
-
-```bash
 from ollm import Inference, file_get_contents, TextStreamer
 o = Inference("llama3-1B-chat", device="cuda:0", logging=True) #llama3-1B/3B/8B-chat, gpt-oss-20B, qwen3-next-80B
 o.ini_model(models_dir="./models/", force_download=False)
@@ -92,124 +93,106 @@
 
 messages = [{"role":"system", "content":"You are helpful AI assistant"}, {"role":"user", "content":"List planets"}]
 input_ids = o.tokenizer.apply_chat_template(messages, reasoning_effort="minimal", tokenize=True, add_generation_prompt=True, return_tensors="pt").to(o.device)
-outputs = o.model.generate(input_ids=input_ids,  past_key_values=past_key_values, max_new_tokens=500, streamer=text_streamer).cpu()
+outputs = o.model.generate(input_ids=input_ids, past_key_values=past_key_values, max_new_tokens=500, streamer=text_streamer).cpu()
 answer = o.tokenizer.decode(outputs[0][input_ids.shape[-1]:], skip_special_tokens=False)
 print(answer)
-```
-or run sample python script as `PYTORCH_CUDA_ALLOC_CONF=expandable_segments:True python example.py` 
+or run sample python script as PYTORCH_CUDA_ALLOC_CONF=expandable_segments:True python example.py
 
-**More samples**
-<<<<<<< HEAD
-- [gemma3-12B image+text ](https://github.com/GreatSarmad/ollm/blob/main/example_multimodality.py)
-- [Stable Diffusion XL / Qwen Image Edit on 8 GB GPUs](samples/run_diffusion.py)
-- [FLUX.1-dev streaming demo](samples/run_flux.py)
-=======
-- [gemma3-12B image+text ](https://github.com/Mega4alik/ollm/blob/main/example_multimodality.py)
-- [Stable Diffusion XL / Qwen Image Edit on 8 GB GPUs](samples/run_diffusion.py)
->>>>>>> 4b6146ca
+More samples
 
-## Diffusion pipelines on small GPUs
+gemma3-12B image+text 
 
+Stable Diffusion XL / Qwen Image Edit on 8 GB GPUs
+
+FLUX.1-dev streaming demo
+
+Diffusion pipelines on small GPUs
 Large diffusion checkpoints behave very differently from autoregressive LLMs: there is no KV cache to offload, but the UNet +
-text encoder + VAE stack can easily exceed 60 GB in FP16.  The diffusion adapter mirrors oLLM’s SSD-first philosophy by keeping
-all large modules on CPU/disk and only staging the active block on GPU via `diffusers`’ sequential offload APIs.  Combined with
+text encoder + VAE stack can easily exceed 60 GB in FP16. The diffusion adapter mirrors oLLM’s SSD-first philosophy by keeping
+all large modules on CPU/disk and only staging the active block on GPU via diffusers’ sequential offload APIs. Combined with
 attention slicing, VAE tiling, and optional xFormers attention, Qwen Image Edit and SDXL now run end-to-end on 8–12 GB cards.
 
-### What changes under the hood?
+What changes under the hood?
+Optimisation	Purpose	Where it lives
+Sequential CPU offload	Streams UNet/VAE blocks between CPU and GPU, mimicking oLLM’s layer streaming	DiffusionOptimizationConfig.sequential_cpu_offload
+Attention slicing / windowing	Bounds memory of spatial attention for 1024×1024 renders	attention_slicing, max_attention_window
+VAE tiling & slicing	Decodes large canvases in overlapping tiles to avoid activation spikes	enable_vae_tiling, enable_vae_slicing
+Prompt embedding cache	Encodes prompts once and reuses tensors across batches/runs	DiffusionRunner
+Optional xFormers / channels-last	Uses memory-efficient kernels when available	enable_xformers, enable_channels_last
 
-| Optimisation | Purpose | Where it lives |
-| --- | --- | --- |
-| Sequential CPU offload | Streams UNet/VAE blocks between CPU and GPU, mimicking oLLM’s layer streaming | `DiffusionOptimizationConfig.sequential_cpu_offload` |
-| Attention slicing / windowing | Bounds memory of spatial attention for 1024×1024 renders | `attention_slicing`, `max_attention_window` |
-| VAE tiling & slicing | Decodes large canvases in overlapping tiles to avoid activation spikes | `enable_vae_tiling`, `enable_vae_slicing` |
-| Prompt embedding cache | Encodes prompts once and reuses tensors across batches/runs | `DiffusionRunner` |
-| Optional xFormers / channels-last | Uses memory-efficient kernels when available | `enable_xformers`, `enable_channels_last` |
-
-These knobs are exposed via keyword arguments on `Inference` or from the sample CLI (see below).  By default the adapter keeps
+Export to Sheets
+These knobs are exposed via keyword arguments on Inference or from the sample CLI (see below). By default the adapter keeps
 text encoders on CPU—only the UNet is migrated to GPU per denoising step—so VRAM usage stays within ~7–8 GB even for the
 19 GB Qwen Image Edit checkpoint.
 
-### Running SDXL or Qwen Image Edit programmatically
+Running SDXL or Qwen Image Edit programmatically
+Python
 
-```python
 from PIL import Image
 
 from ollm import Inference
 
 pipe = Inference(
-    "qwen-image-edit",
-    device="cuda:0",
-    sequential_cpu_offload=True,   # default: stream UNet blocks from CPU
-    attention_slicing="auto",      # cap attention memory
-    forward_chunk_size=2,           # chunk UNet feed-forward ops
+    "qwen-image-edit",
+    device="cuda:0",
+    sequential_cpu_offload=True,   # default: stream UNet blocks from CPU
+    attention_slicing="auto",      # cap attention memory
+    forward_chunk_size=2,           # chunk UNet feed-forward ops
 )
 pipe.ini_model(models_dir="./models")
 
 init_image = Image.open("input.png").convert("RGB")
 result = pipe.generate(
-    prompt="A watercolor skyline at dusk",
-    image=init_image,
-    strength=0.55,
-    num_inference_steps=20,
-    guidance_scale=4.0,
-    num_images_per_prompt=2,
+    prompt="A watercolor skyline at dusk",
+    image=init_image,
+    strength=0.55,
+    num_inference_steps=20,
+    guidance_scale=4.0,
+    num_images_per_prompt=2,
 )
 
 for idx, img in enumerate(result.images):
-    img.save(f"edited_{idx}.png")
-```
+    img.save(f"edited_{idx}.png")
+Need a sanity check before tackling 20 B parameter checkpoints? samples/run_flux.py loads the official FLUX.1-dev weights via the same adapter and prints peak GPU usage plus the optimisation plan so you can confirm sequential offload is active.
 
-<<<<<<< HEAD
-Need a sanity check before tackling 20 B parameter checkpoints? `samples/run_flux.py` loads the official FLUX.1-dev weights via the same adapter and prints peak GPU usage plus the optimisation plan so you can confirm sequential offload is active.
+Need weights from a private CivitAI mirror? Pass download_url=... to Inference or set the environment variable
+OLLMDIFF_QWEN_IMAGE_EDIT_URL. ZIP archives are extracted into ./models/<model-id> automatically as long as they contain the
+standard diffusers layout (model_index.json, unet, vae, ...).
 
-=======
->>>>>>> 4b6146ca
-Need weights from a private CivitAI mirror? Pass `download_url=...` to `Inference` or set the environment variable
-`OLLMDIFF_QWEN_IMAGE_EDIT_URL`.  ZIP archives are extracted into `./models/<model-id>` automatically as long as they contain the
-standard diffusers layout (`model_index.json`, `unet`, `vae`, ...).
+CLI: inspect VRAM-friendly presets
+python samples/run_diffusion.py qwen-image-edit "Refine the sky with a golden sunset" \
+    --image input.png --output sunset.png --num-steps 18 --guidance 4.5 \
+    --num-images 2 --clip-skip 2 --guidance-rescale 0.7 \
+    --forward-chunk 2 --attention-slicing auto --log-metrics
+Flags such as --no-sequential-offload, --xformers, --no-vae-tiling, --no-attention-slicing, and --text-encoder-on-gpu map directly to the
+DiffusionOptimizationConfig dataclass. Pass --log-metrics to print the adapter metadata and peak CUDA allocation once the
+render finishes—handy when validating Colab runs—or call Inference(...).adapter.metadata() directly in your own scripts.
 
-### CLI: inspect VRAM-friendly presets
+Expected VRAM with defaults (RTX 3060 Ti, 8 GB)
+Model	Precision	Steps	Peak VRAM	Notes
+SDXL Base 1.0	fp16	30	~7.2 GB	Sequential offload + tiling
+Qwen Image Edit 2509	fp16	20	~7.6 GB	Text encoder kept on CPU, UNet streamed
+Qwen Image Edit 2509	fp16	8	~6.1 GB	Lightning-style LoRA (fast draft renders)
 
-```
-python samples/run_diffusion.py qwen-image-edit "Refine the sky with a golden sunset" \
-    --image input.png --output sunset.png --num-steps 18 --guidance 4.5 \
-    --num-images 2 --clip-skip 2 --guidance-rescale 0.7 \
-<<<<<<< HEAD
-    --forward-chunk 2 --attention-slicing auto --log-metrics
-```
-
-Flags such as `--no-sequential-offload`, `--xformers`, `--no-vae-tiling`, `--no-attention-slicing`, and `--text-encoder-on-gpu` map directly to the
-`DiffusionOptimizationConfig` dataclass.  Pass `--log-metrics` to print the adapter metadata and peak CUDA allocation once the
-render finishes—handy when validating Colab runs—or call `Inference(...).adapter.metadata()` directly in your own scripts.
-=======
-    --forward-chunk 2 --attention-slicing auto
-```
-
-Flags such as `--no-sequential-offload`, `--xformers`, `--no-vae-tiling`, and `--text-encoder-on-gpu` map directly to the
-`DiffusionOptimizationConfig` dataclass.  You can inspect the active optimisation plan via `Inference(...).adapter.metadata()`.
->>>>>>> 4b6146ca
-
-### Expected VRAM with defaults (RTX 3060 Ti, 8 GB)
-
-| Model | Precision | Steps | Peak VRAM | Notes |
-| --- | --- | --- | --- | --- |
-| SDXL Base 1.0 | fp16 | 30 | ~7.2 GB | Sequential offload + tiling |
-| Qwen Image Edit 2509 | fp16 | 20 | ~7.6 GB | Text encoder kept on CPU, UNet streamed |
-| Qwen Image Edit 2509 | fp16 | 8 | ~6.1 GB | Lightning-style LoRA (fast draft renders) |
-
-Reducing steps (e.g., Lightning LoRAs), enabling xFormers, or rendering at 768×768 further lowers memory pressure.  For extreme
+Export to Sheets
+Reducing steps (e.g., Lightning LoRAs), enabling xFormers, or rendering at 768×768 further lowers memory pressure. For extreme
 constraints you can disable classifier-free guidance or fall back to CPU generation—the adapter reuses the same code paths.
 
-⚠️ CivitAI archives should include the diffusers folder structure.  If you see `model_index.json` alongside `unet/` and `vae/`, the
-auto-extractor will place them correctly under `./models/<model-id>`.
+⚠️ CivitAI archives should include the diffusers folder structure. If you see model_index.json alongside unet/ and vae/, the
+auto-extractor will place them correctly under ./models/<model-id>.
 
-## Roadmap
-*For visibility of what's coming next (subject to change)*
-- Voxtral-small-24B ASR model coming on Oct 5, Sun
-- Qwen3-VL or alternative vision model by Oct 12, Sun
-- Qwen3-Next MultiTokenPrediction in R&D
-- Efficient weight loading in R&D
+Roadmap
+For visibility of what's coming next (subject to change)
 
+Voxtral-small-24B ASR model coming on Oct 5, Sun
 
-## Contact us
-If there’s a model you’d like to see supported, feel free to reach out at anuarsh@ailabs.us—I’ll do my best to make it happen.+Qwen3-VL or alternative vision model by Oct 12, Sun
+
+Qwen3-Next MultiTokenPrediction in R&D
+
+Efficient weight loading in R&D
+
+Contact us
+If there’s a model you’d like to see supported, feel free to reach out at anuarsh@ailabs.us—I’ll do my best to make it happen.
+
+The video below offers a hands-on demonstration of how to install and run the oLLM library to enable large-context LLM inference on consumer GPUs. oLLM - Run 80GB Model on 8GB VRAM Locally - Hands-on Demo